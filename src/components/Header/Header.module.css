--- conflicted
+++ resolved
@@ -46,15 +46,11 @@
     align-items: center;
     gap: 8px;
 }
-<<<<<<< HEAD
 .form {
     display: flex;
     align-items: center;
     gap: 8px;
 }
-=======
-
->>>>>>> 3a9c52c7
 .input {
     background: var(--card);
     border: 1px solid var(--accent-soft);
@@ -65,12 +61,19 @@
 }
 
 .button {
-<<<<<<< HEAD
-    background: transparent;
-    border: 1px solid var(--border);
-    color: var(--text);
-    padding: 6px 8px;
-    border-radius: 8px;
+    background: var(--accent);
+    border: 1px solid var(--accent);
+    color: #ffffff;
+    padding: 8px 14px;
+    border-radius: 999px;
+    letter-spacing: 0.04em;
+    text-transform: uppercase;
+}
+
+.button:hover,
+.button:focus-visible {
+    background: #2d2a26;
+    border-color: #2d2a26;
 }
 .cancel {
     background: transparent;
@@ -113,19 +116,4 @@
     clip: rect(0, 0, 0, 0);
     white-space: nowrap;
     border: 0;
-=======
-    background: var(--accent);
-    border: 1px solid var(--accent);
-    color: #ffffff;
-    padding: 8px 14px;
-    border-radius: 999px;
-    letter-spacing: 0.04em;
-    text-transform: uppercase;
-}
-
-.button:hover,
-.button:focus-visible {
-    background: #2d2a26;
-    border-color: #2d2a26;
->>>>>>> 3a9c52c7
 }